--- conflicted
+++ resolved
@@ -1,10 +1,6 @@
 Gem::Specification.new do |s|
   s.name        = "censive"
-<<<<<<< HEAD
-  s.version     = "0.26"
-=======
   s.version     = `grep -m 1 '^\s*VERSION' lib/censive.rb | head -1 | cut -f 2 -d '"'`
->>>>>>> ef1b77b0
   s.author      = "Steve Shreeve"
   s.email       = "steve.shreeve@gmail.com"
   s.summary     =
